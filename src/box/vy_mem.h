#ifndef INCLUDES_TARANTOOL_BOX_VY_MEM_H
#define INCLUDES_TARANTOOL_BOX_VY_MEM_H
/*
 * Copyright 2010-2017, Tarantool AUTHORS, please see AUTHORS file.
 *
 * Redistribution and use in source and binary forms, with or
 * without modification, are permitted provided that the following
 * conditions are met:
 *
 * 1. Redistributions of source code must retain the above
 *    copyright notice, this list of conditions and the
 *    following disclaimer.
 *
 * 2. Redistributions in binary form must reproduce the above
 *    copyright notice, this list of conditions and the following
 *    disclaimer in the documentation and/or other materials
 *    provided with the distribution.
 *
 * THIS SOFTWARE IS PROVIDED BY AUTHORS ``AS IS'' AND
 * ANY EXPRESS OR IMPLIED WARRANTIES, INCLUDING, BUT NOT LIMITED
 * TO, THE IMPLIED WARRANTIES OF MERCHANTABILITY AND FITNESS FOR
 * A PARTICULAR PURPOSE ARE DISCLAIMED. IN NO EVENT SHALL
 * AUTHORS OR CONTRIBUTORS BE LIABLE FOR ANY DIRECT,
 * INDIRECT, INCIDENTAL, SPECIAL, EXEMPLARY, OR CONSEQUENTIAL
 * DAMAGES (INCLUDING, BUT NOT LIMITED TO, PROCUREMENT OF
 * SUBSTITUTE GOODS OR SERVICES; LOSS OF USE, DATA, OR PROFITS; OR
 * BUSINESS INTERRUPTION) HOWEVER CAUSED AND ON ANY THEORY OF
 * LIABILITY, WHETHER IN CONTRACT, STRICT LIABILITY, OR TORT
 * (INCLUDING NEGLIGENCE OR OTHERWISE) ARISING IN ANY WAY OUT OF
 * THE USE OF THIS SOFTWARE, EVEN IF ADVISED OF THE POSSIBILITY OF
 * SUCH DAMAGE.
 */

#include <stdint.h>
#include <stdbool.h>

#include <small/rlist.h>
#include <small/lsregion.h>
#include <small/slab_arena.h>
#include <small/quota.h>

#include "fiber_cond.h"
#include "iterator_type.h"
#include "vy_stmt.h" /* for comparators */
#include "vy_stmt_stream.h"
#include "vy_read_view.h"
#include "vy_stat.h"

#if defined(__cplusplus)
extern "C" {
#endif /* defined(__cplusplus) */

struct vy_history;

/** Vinyl memory environment. */
struct vy_mem_env {
	struct lsregion allocator;
	struct slab_arena arena;
	struct quota quota;
	/** Size of memory used for storing tree extents. */
	size_t tree_extent_size;
};

/**
 * Initialize a vinyl memory environment.
 * @param env[out] The environment to initialize.
 * @param memory The maximum number of in-memory bytes that vinyl uses.
 */
void
vy_mem_env_create(struct vy_mem_env *env, size_t memory);

/**
 * Destroy a vinyl memory environment.
 * @param env The environment to destroy.
 */
void
vy_mem_env_destroy(struct vy_mem_env *env);

/** @cond false */

struct tree_mem_key {
	const struct tuple *stmt;
	int64_t lsn;
};

/**
 * Internal. Extracted to speed up BPS tree.
 */
static int
vy_mem_tree_cmp(const struct tuple *a, const struct tuple *b,
		const struct key_def *cmp_def)
{
	int res = vy_tuple_compare(a, b, cmp_def);
	if (res)
		return res;
	int64_t a_lsn = vy_stmt_lsn(a), b_lsn = vy_stmt_lsn(b);
	return a_lsn > b_lsn ? -1 : a_lsn < b_lsn;
}

/**
 * Internal. Extracted to speed up BPS tree.
 */
static int
vy_mem_tree_cmp_key(const struct tuple *a, struct tree_mem_key *key,
		    const struct key_def *cmp_def)
{
	int res = vy_stmt_compare(a, key->stmt, cmp_def);
	if (res == 0) {
		if (key->lsn == INT64_MAX - 1)
			return 0;
		int64_t a_lsn = vy_stmt_lsn(a);
		res = a_lsn > key->lsn ? -1 : a_lsn < key->lsn;
	}
	return res;
}

#define VY_MEM_TREE_EXTENT_SIZE (16 * 1024)

#define BPS_TREE_NAME vy_mem_tree
#define BPS_TREE_BLOCK_SIZE 512
#define BPS_TREE_EXTENT_SIZE VY_MEM_TREE_EXTENT_SIZE
#define BPS_TREE_COMPARE(a, b, cmp_def) vy_mem_tree_cmp(a, b, cmp_def)
#define BPS_TREE_COMPARE_KEY(a, b, cmp_def) vy_mem_tree_cmp_key(a, b, cmp_def)
#define bps_tree_elem_t const struct tuple *
#define bps_tree_key_t struct tree_mem_key *
#define bps_tree_arg_t const struct key_def *
#define BPS_TREE_NO_DEBUG

#include <salad/bps_tree.h>

#undef BPS_TREE_NAME
#undef BPS_TREE_BLOCK_SIZE
#undef BPS_TREE_EXTENT_SIZE
#undef BPS_TREE_COMPARE
#undef BPS_TREE_COMPARE_KEY
#undef bps_tree_elem_t
#undef bps_tree_key_t
#undef bps_tree_arg_t
#undef BPS_TREE_NO_DEBUG

/** @endcond false */

/**
 * vy_mem is an in-memory container for tuples in a single vinyl
 * range.
 * Internally it uses bps_tree to store tuples, which are ordered
 * by statement key and, for the same key, by lsn, in descending
 * order.
 *
 * For example, assume there are two statements with the same key,
 * but different LSN. These are duplicates of the same key,
 * maintained for the purpose of MVCC/consistent read view.
 * In Vinyl terms, they form a duplicate chain.
 *
 * vy_mem distinguishes between the first duplicate in the chain
 * and other keys in that chain.
 */
struct vy_mem {
	/** Vinyl memory environment. */
	struct vy_mem_env *env;
	/** Link in range->sealed list. */
	struct rlist in_sealed;
	/** BPS tree */
	struct vy_mem_tree tree;
	/** Size of memory used for storing tree extents. */
	size_t tree_extent_size;
	/** Number of statements. */
	struct vy_stmt_counter count;
	/** The min and max values of stmt->lsn in this tree. */
	int64_t min_lsn;
	int64_t max_lsn;
	/**
	 * Key definition for this index, extended with primary
	 * key parts.
	 */
	const struct key_def *cmp_def;
	/** version is initially 0 and is incremented on every write */
	uint32_t version;
	/** Data dictionary cache version at the time of creation. */
	uint32_t space_cache_version;
	/**
	 * Generation of statements stored in the tree.
	 * Used as lsregion allocator identifier.
	 */
	int64_t generation;
	/**
	 * Format of vy_mem REPLACE and DELETE tuples without
	 * column mask.
	 */
	struct tuple_format *format;
	/** Format of vy_mem tuples with column mask. */
	struct tuple_format *format_with_colmask;
	/**
	 * Number of active writers to this index.
	 *
	 * Incremented for modified in-memory trees when
	 * preparing a transaction. Decremented after writing
	 * to WAL or rollback.
	 */
	int pin_count;
	/**
	 * Condition variable signaled by vy_mem_unpin()
	 * if pin_count reaches 0.
	 */
	struct fiber_cond pin_cond;
};

/**
 * Pin an in-memory index.
 *
 * A pinned in-memory index can't be dumped until it's unpinned.
 */
static inline void
vy_mem_pin(struct vy_mem *mem)
{
	mem->pin_count++;
}

/**
 * Unpin an in-memory index.
 *
 * This function reverts the effect of vy_mem_pin().
 */
static inline void
vy_mem_unpin(struct vy_mem *mem)
{
	assert(mem->pin_count > 0);
	mem->pin_count--;
	if (mem->pin_count == 0)
		fiber_cond_broadcast(&mem->pin_cond);
}

/**
 * Wait until an in-memory index is unpinned.
 */
static inline void
vy_mem_wait_pinned(struct vy_mem *mem)
{
	while (mem->pin_count > 0)
		fiber_cond_wait(&mem->pin_cond);
}

/**
 * Instantiate a new in-memory level.
 *
 * @param env Vinyl memory environment.
 * @param generation Generation of statements stored in the tree.
 * @param key_def key definition.
 * @param format Format for REPLACE and DELETE tuples.
 * @param format_with_colmask Format for tuples, which have
 *        column mask.
<<<<<<< HEAD
 * @param schema_version Schema version.
=======
 * @param upsert_format Format for UPSERT tuples.
 * @param space_cache_version Data dictionary cache version
>>>>>>> 2407e389
 * @retval new vy_mem instance on success.
 * @retval NULL on error, check diag.
 */
struct vy_mem *
vy_mem_new(struct vy_mem_env *env, int64_t generation,
	   const struct key_def *cmp_def, struct tuple_format *format,
<<<<<<< HEAD
	   struct tuple_format *format_with_colmask, uint32_t schema_version);
=======
	   struct tuple_format *format_with_colmask,
	   struct tuple_format *upsert_format, uint32_t space_cache_version);
>>>>>>> 2407e389

/**
 * Delete in-memory level.
 */
void
vy_mem_delete(struct vy_mem *index);

/*
 * Return the older statement for the given one.
 */
const struct tuple *
vy_mem_older_lsn(struct vy_mem *mem, const struct tuple *stmt);

/**
 * Insert a statement into the in-memory level.
 * @param mem        vy_mem.
 * @param stmt       Vinyl statement.
 *
 * @retval  0 Success.
 * @retval -1 Memory error.
 */
int
vy_mem_insert(struct vy_mem *mem, const struct tuple *stmt);

/**
 * Insert an upsert statement into the mem.
 *
 * @param mem Mem to insert to.
 * @param stmt Upsert statement to insert.
 *
 * @retval  0 Success.
 * @retval -1 Memory error.
 */
int
vy_mem_insert_upsert(struct vy_mem *mem, const struct tuple *stmt);

/**
 * Confirm insertion of a statement into the in-memory level.
 * @param mem        vy_mem.
 * @param stmt       Vinyl statement.
 */
void
vy_mem_commit_stmt(struct vy_mem *mem, const struct tuple *stmt);

/**
 * Remove a statement from the in-memory level.
 * @param mem        vy_mem.
 * @param stmt       Vinyl statement.
 */
void
vy_mem_rollback_stmt(struct vy_mem *mem, const struct tuple *stmt);

/**
 * Iterator for in-memory level.
 *
 * Return statements from vy_mem (in-memory index) based on
 * initial search key, iteration order and view lsn.
 *
 * All statements with lsn > vlsn are skipped.
 * The API allows to traverse over resulting statements within two
 * dimensions - key and lsn. next_key() switches to the youngest
 * statement of the next key, according to the iteration order,
 * and next_lsn() switches to an older statement for the same
 * key.
 */
struct vy_mem_iterator {
	/** Usage statistics */
	struct vy_mem_iterator_stat *stat;

	/* mem */
	struct vy_mem *mem;

	/* Search options */
	/**
	 * Iterator type, that specifies direction, start position and stop
	 * criteria if key == NULL: GT and EQ are changed to GE, LT to LE for
	 * beauty.
	 */
	enum iterator_type iterator_type;
	/** Key to search. */
	const struct tuple *key;
	/* LSN visibility, iterator shows values with lsn <= than that */
	const struct vy_read_view **read_view;

	/* State of iterator */
	/* Current position in tree */
	struct vy_mem_tree_iterator curr_pos;
	/*
	 * The pointer on a region allocated statement from vy_mem BPS tree.
	 * There is no guarantee that curr_pos points on curr_stmt in the tree.
	 * For example, cur_pos can be invalid but curr_stmt can point on a
	 * valid statement.
	 */
	const struct tuple *curr_stmt;
	/* data version from vy_mem */
	uint32_t version;

	/* Is false until first .._next_.. method is called */
	bool search_started;
};

/**
 * Open an iterator over in-memory tree.
 */
void
vy_mem_iterator_open(struct vy_mem_iterator *itr, struct vy_mem_iterator_stat *stat,
		     struct vy_mem *mem, enum iterator_type iterator_type,
		     const struct tuple *key, const struct vy_read_view **rv);

/**
 * Advance a mem iterator to the next key.
 * The key history is returned in @history (empty if EOF).
 * Returns 0 on success, -1 on memory allocation error.
 */
NODISCARD int
vy_mem_iterator_next(struct vy_mem_iterator *itr,
		     struct vy_history *history);

/**
 * Advance a mem iterator to the key following @last_stmt.
 * The key history is returned in @history (empty if EOF).
 * Returns 0 on success, -1 on memory allocation error.
 */
NODISCARD int
vy_mem_iterator_skip(struct vy_mem_iterator *itr,
		     const struct tuple *last_stmt,
		     struct vy_history *history);

/**
 * Check if a mem iterator was invalidated and needs to be restored.
 * If it does, set the iterator position to the newest statement for
 * the key following @last_stmt and return 1, otherwise return 0.
 * Returns -1 on memory allocation error.
 */
NODISCARD int
vy_mem_iterator_restore(struct vy_mem_iterator *itr,
			const struct tuple *last_stmt,
			struct vy_history *history);

/**
 * Close a mem iterator.
 */
void
vy_mem_iterator_close(struct vy_mem_iterator *itr);

/**
 * Simple stream over a mem. @see vy_stmt_stream.
 */
struct vy_mem_stream {
	/** Parent class, must be the first member */
	struct vy_stmt_stream base;
	/** Mem to stream */
	struct vy_mem *mem;
	/** Current position */
	struct vy_mem_tree_iterator curr_pos;
};

/**
 * Open a mem stream. Use vy_stmt_stream api for further work.
 */
void
vy_mem_stream_open(struct vy_mem_stream *stream, struct vy_mem *mem);

#if defined(__cplusplus)
} /* extern "C" */
#endif /* defined(__cplusplus) */

#endif /* INCLUDES_TARANTOOL_BOX_VY_MEM_H */<|MERGE_RESOLUTION|>--- conflicted
+++ resolved
@@ -249,24 +249,15 @@
  * @param format Format for REPLACE and DELETE tuples.
  * @param format_with_colmask Format for tuples, which have
  *        column mask.
-<<<<<<< HEAD
- * @param schema_version Schema version.
-=======
- * @param upsert_format Format for UPSERT tuples.
  * @param space_cache_version Data dictionary cache version
->>>>>>> 2407e389
  * @retval new vy_mem instance on success.
  * @retval NULL on error, check diag.
  */
 struct vy_mem *
 vy_mem_new(struct vy_mem_env *env, int64_t generation,
 	   const struct key_def *cmp_def, struct tuple_format *format,
-<<<<<<< HEAD
-	   struct tuple_format *format_with_colmask, uint32_t schema_version);
-=======
 	   struct tuple_format *format_with_colmask,
-	   struct tuple_format *upsert_format, uint32_t space_cache_version);
->>>>>>> 2407e389
+	   uint32_t space_cache_version);
 
 /**
  * Delete in-memory level.
