#ifndef TARANTOOL_XROW_H_INCLUDED
#define TARANTOOL_XROW_H_INCLUDED
/*
 * Copyright 2010-2016, Tarantool AUTHORS, please see AUTHORS file.
 *
 * Redistribution and use in source and binary forms, with or
 * without modification, are permitted provided that the following
 * conditions are met:
 *
 * 1. Redistributions of source code must retain the above
 *    copyright notice, this list of conditions and the
 *    following disclaimer.
 *
 * 2. Redistributions in binary form must reproduce the above
 *    copyright notice, this list of conditions and the following
 *    disclaimer in the documentation and/or other materials
 *    provided with the distribution.
 *
 * THIS SOFTWARE IS PROVIDED BY <COPYRIGHT HOLDER> ``AS IS'' AND
 * ANY EXPRESS OR IMPLIED WARRANTIES, INCLUDING, BUT NOT LIMITED
 * TO, THE IMPLIED WARRANTIES OF MERCHANTABILITY AND FITNESS FOR
 * A PARTICULAR PURPOSE ARE DISCLAIMED. IN NO EVENT SHALL
 * <COPYRIGHT HOLDER> OR CONTRIBUTORS BE LIABLE FOR ANY DIRECT,
 * INDIRECT, INCIDENTAL, SPECIAL, EXEMPLARY, OR CONSEQUENTIAL
 * DAMAGES (INCLUDING, BUT NOT LIMITED TO, PROCUREMENT OF
 * SUBSTITUTE GOODS OR SERVICES; LOSS OF USE, DATA, OR PROFITS; OR
 * BUSINESS INTERRUPTION) HOWEVER CAUSED AND ON ANY THEORY OF
 * LIABILITY, WHETHER IN CONTRACT, STRICT LIABILITY, OR TORT
 * (INCLUDING NEGLIGENCE OR OTHERWISE) ARISING IN ANY WAY OUT OF
 * THE USE OF THIS SOFTWARE, EVEN IF ADVISED OF THE POSSIBILITY OF
 * SUCH DAMAGE.
 */
#include <stdint.h>
#include <stddef.h>
#include <sys/uio.h> /* struct iovec */

#include "tt_uuid.h"
#include "diag.h"

#if defined(__cplusplus)
extern "C" {
#endif

struct vclock;

enum {
	XROW_HEADER_IOVMAX = 1,
	XROW_BODY_IOVMAX = 2,
	XROW_IOVMAX = XROW_HEADER_IOVMAX + XROW_BODY_IOVMAX,
	XROW_HEADER_LEN_MAX = 40,
	XROW_BODY_LEN_MAX = 128,
	IPROTO_HEADER_LEN = 28,
	/** 7 = sizeof(iproto_body_bin). */
	IPROTO_SELECT_HEADER_LEN = IPROTO_HEADER_LEN + 7,
	/**
	 * mp_sizeof(IPROTO_DATA/METADATA/SQL_INFO) +
	 * mp_sizeof_array(UINT32_MAX).
	 */
	IPROTO_KEY_HEADER_LEN = 1 + 5,
	/**
	 * Header of message + header of body with one or two
	 * keys: IPROTO_DATA and IPROTO_METADATA or
	 * IPROTO_SQL_INFO. 1 == mp_sizeof_map(<=15).
	 */
	IPROTO_SQL_HEADER_LEN = IPROTO_HEADER_LEN + 1,
};

struct xrow_header {
	/* (!) Please update txn_add_redo() after changing members */

	uint32_t type;
	uint32_t replica_id;
	uint64_t sync;
	int64_t lsn; /* LSN must be signed for correct comparison */
	double tm;

	int bodycnt;
	uint32_t schema_version;
	struct iovec body[XROW_BODY_IOVMAX];
};

/**
 * Encode xrow into a binary packet
 *
 * @param header xrow
 * @param[out] out iovec to store encoded packet
 * @param fixheader_len the number of bytes to reserve for fixheader
 *
 * @retval > 0 the number of iovector components used (<= XROW_IOVMAX)
 * @retval -1 on error (check diag)
 *
 * @pre out iovec must have space at least for XROW_IOVMAX members
 * @post retval <= XROW_IOVMAX
 */
int
xrow_header_encode(const struct xrow_header *header, uint64_t sync,
		   struct iovec *out, size_t fixheader_len);

/**
 * Decode xrow from a binary packet
 *
 * @param header[out] xrow to fill
 * @param pos[inout] the start of a packet
 * @param end the end of a packet
 *
 * @retval 0 on success
 * @retval -1 on error (check diag)
 * @post *pos == end on success
 */
int
xrow_header_decode(struct xrow_header *header,
		   const char **pos, const char *end);

/**
 * DML request.
 */
struct request {
	/*
	 * Either log row, or network header, or NULL, depending
	 * on where this packet originated from: the write ahead
	 * log/snapshot, client request, or a Lua request.
	 */
	struct xrow_header *header;
	/**
	 * Request type - IPROTO type code
	 */
	uint32_t type;
	uint32_t space_id;
	uint32_t index_id;
	uint32_t offset;
	uint32_t limit;
	uint32_t iterator;
	/** Search key. */
	const char *key;
	const char *key_end;
	/** Insert/replace/upsert tuple or proc argument or update operations. */
	const char *tuple;
	const char *tuple_end;
	/** Upsert operations. */
	const char *ops;
	const char *ops_end;
	/** Base field offset for UPDATE/UPSERT, e.g. 0 for C and 1 for Lua. */
	int index_base;
};

/**
 * Create a JSON-like string representation of a request. */
const char *
request_str(const struct request *request);

/**
 * Decode DML request from a given MessagePack map.
 * @param row request header.
 * @param[out] request DML request to decode to.
 * @param key_map a bit map of keys that are required by the caller,
 *        @sa request_key_map().
 * @retval 0 on success
 * @retval -1 on error
 */
int
xrow_decode_dml(struct xrow_header *xrow, struct request *request,
		uint64_t key_map);

/**
 * Encode the request fields to iovec using region_alloc().
 * @param request request to encode
 * @param iov[out] iovec to fill
 * @retval -1 on error, see diag
 * @retval > 0 the number of iovecs used
 */
int
xrow_encode_dml(const struct request *request, struct iovec *iov);

/**
 * CALL/EVAL request.
 */
struct call_request {
	/** Request header */
	const struct xrow_header *header;
	/** Function name for CALL request. MessagePack String. */
	const char *name;
	/** Expression for EVAL request. MessagePack String. */
	const char *expr;
	/** CALL/EVAL parameters. MessagePack Array. */
	const char *args;
	const char *args_end;
};

/**
 * Decode CALL/EVAL request from a given MessagePack map.
 * @param[out] call_request Request to decode to.
 * @param type Request type - either CALL or CALL_16 or EVAL.
 * @param sync Request sync.
 * @param data Request MessagePack encoded body.
 * @param len @data length.
 */
int
xrow_decode_call(const struct xrow_header *row, struct call_request *request);

/**
 * AUTH request
 */
struct auth_request {
	/** MessagePack encoded name of the user to authenticate. */
	const char *user_name;
	/** Auth scramble. @sa scramble.h */
	const char *scramble;
};

/**
 * Decode AUTH request from MessagePack.
 * @param row request header.
 * @param[out] request Request to decode.
 * @retval  0 on success
 * @retval -1 on error
 */
int
xrow_decode_auth(const struct xrow_header *row, struct auth_request *request);

/**
 * Encode AUTH command.
 * @param[out] Row.
 * @param salt Salt from IPROTO greeting.
 * @param salt_len Length of @salt.
 * @param login User login.
 * @param login_len Length of @login.
 * @param password User password.
 * @param password_len Length of @password.
 *
 * @retval  0 Success.
 * @retval -1 Memory error.
*/
int
xrow_encode_auth(struct xrow_header *row, const char *salt, size_t salt_len,
		 const char *login, size_t login_len, const char *password,
		 size_t password_len);

/**
 * Encode a vote request for master election.
 * @param row[out] Row to encode into.
 */
void
xrow_encode_request_vote(struct xrow_header *row);

/**
 * Encode SUBSCRIBE command.
 * @param[out] Row.
 * @param replicaset_uuid Replica set uuid.
 * @param instance_uuid Instance uuid.
 * @param vclock Replication clock.
 *
 * @retval  0 Success.
 * @retval -1 Memory error.
 */
int
xrow_encode_subscribe(struct xrow_header *row,
		      const struct tt_uuid *replicaset_uuid,
		      const struct tt_uuid *instance_uuid,
		      const struct vclock *vclock);

/**
 * Decode SUBSCRIBE command.
 * @param row Row to decode.
 * @param[out] replicaset_uuid.
 * @param[out] instance_uuid.
 * @param[out] vclock.
 *
 * @retval  0 Success.
 * @retval -1 Memory or format error.
 */
int
xrow_decode_subscribe(struct xrow_header *row, struct tt_uuid *replicaset_uuid,
		      struct tt_uuid *instance_uuid, struct vclock *vclock,
		      uint32_t *version_id);

/**
 * Encode JOIN command.
 * @param[out] row Row to encode into.
 * @param instance_uuid.
 *
 * @retval  0 Success.
 * @retval -1 Memory error.
 */
int
xrow_encode_join(struct xrow_header *row, const struct tt_uuid *instance_uuid);

/**
 * Decode JOIN command.
 * @param row Row to decode.
 * @param[out] instance_uuid.
 *
 * @retval  0 Success.
 * @retval -1 Memory or format error.
 */
static inline int
xrow_decode_join(struct xrow_header *row, struct tt_uuid *instance_uuid)
{
	return xrow_decode_subscribe(row, NULL, instance_uuid, NULL, NULL);
}

/**
 * Encode end of stream command (a response to JOIN command).
 * @param row[out] Row to encode into.
 * @param vclock.
 *
 * @retval  0 Success.
 * @retval -1 Memory error.
 */
int
xrow_encode_vclock(struct xrow_header *row, const struct vclock *vclock);

/**
 * Decode end of stream command (a response to JOIN command).
 * @param row Row to decode.
 * @param[out] vclock.
 *
 * @retval  0 Success.
 * @retval -1 Memory or format error.
 */
static inline int
xrow_decode_vclock(struct xrow_header *row, struct vclock *vclock)
{
	return xrow_decode_subscribe(row, NULL, NULL, vclock, NULL);
}

/**
 * Encode a heartbeat message.
 * @param row[out] Row to encode into.
 * @param replica_id Instance id.
 * @param tm Time stamp.
 */
void
xrow_encode_timestamp(struct xrow_header *row, uint32_t replica_id, double tm);

/**
 * Fast encode xrow header using the specified header fields.
 * It is faster than the xrow_header_encode, because uses
 * the predefined values for all fields of the header, defined
 * in the struct iproto_header_bin in iproto_port.cc. Because of
 * it, the implementation is placed in the same
 * file: iproto_port.cc.
 *
 * @param out Previously allocated memory of at least
 *        IPROTO_HEADER_LEN bytes.
 * @param type IPROTO_OK or iproto error code.
 * @param sync Sync of the response. Must be the same as the
 *        request sync.
 * @param schema_version Schema version.
 * @param body_length Length of the body of the iproto message.
 *        Please, pass it without IPROTO_HEADER_LEN.
 * @see xrow_header_encode()
 */
void
iproto_header_encode(char *data, uint32_t type, uint64_t sync,
		     uint32_t schema_version, uint32_t body_length);

struct obuf;
struct obuf_svp;

/**
 * Reserve obuf space for the header, which depends on the
 * response size.
 */
int
iproto_prepare_header(struct obuf *buf, struct obuf_svp *svp, size_t size);

/**
 * Prepare the iproto header for a select result set.
 * @param buf Out buffer.
 * @param svp Savepoint of the header beginning.
 *
 * @retval  0 Success.
 * @retval -1 Memory error.
 */
static inline int
iproto_prepare_select(struct obuf *buf, struct obuf_svp *svp)
{
	return iproto_prepare_header(buf, svp, IPROTO_SELECT_HEADER_LEN);
}

/**
 * Write select header to a preallocated buffer.
 * This function doesn't throw (and we rely on this in iproto.cc).
 */
void
iproto_reply_select(struct obuf *buf, struct obuf_svp *svp, uint64_t sync,
		    uint32_t schema_version, uint32_t count);

/**
<<<<<<< HEAD
 * Write header of the key to a preallocated buffer by svp.
 * @param buf Buffer to write to.
 * @param size Size of the key (length of the array or of the
 *        string).
 * @param key Body key.
 */
int
iproto_reply_array_key(struct obuf *buf, uint32_t size, uint8_t key);

/** @copydoc iproto_reply_body_array_key. */
int
iproto_reply_map_key(struct obuf *buf, uint32_t size, uint8_t key);

/*
=======
>>>>>>> 8b08ec59
 * Encode iproto header with IPROTO_OK response code.
 * @param out Encode to.
 * @param sync Request sync.
 * @param schema_version.
 *
 * @retval  0 Success.
 * @retval -1 Memory error.
 */
int
iproto_reply_ok(struct obuf *out, uint64_t sync, uint32_t schema_version);

/**
 * Encode iproto header with IPROTO_OK response code
 * and vclock in the body.
 * @param out Encode to.
 * @param sync Request sync.
 * @param schema_version.
 * @param vclock.
 *
 * @retval  0 Success.
 * @retval -1 Memory error.
 */
int
iproto_reply_vclock(struct obuf *out, uint64_t sync, uint32_t schema_version,
		    const struct vclock *vclock);

/**
 * Write an error packet int output buffer. Doesn't throw if out
 * of memory
 */
int
iproto_reply_error(struct obuf *out, const struct error *e, uint64_t sync,
		   uint32_t schema_version);

/**
 * Write the SQL header.
 * @param buf Out buffer.
 * @param svp Savepoint of the header beginning.
 * @param sync Request sync.
 * @param schema_version Schema version.
 * @param keys Count of keys in the body.
 */
void
iproto_reply_sql(struct obuf *buf, struct obuf_svp *svp, uint64_t sync,
		 uint32_t schema_version, int keys);

/** Write error directly to a socket. */
void
iproto_write_error(int fd, const struct error *e, uint32_t schema_version,
		   uint64_t sync);

enum {
	/* Maximal length of protocol name in handshake */
	GREETING_PROTOCOL_LEN_MAX = 32,
	/* Maximal length of salt in handshake */
	GREETING_SALT_LEN_MAX = 44,
};

/**
 * The server sends a greeting into a newly established socket,
 * regardless of the socket protocol. This allows the connected
 * client identify the protocol, server version and instance uuid.
 * The greeting also contains a random salt which can be
 * used to encode a password.
 */
struct greeting {
	/** Peer version id. */
	uint32_t version_id;
	uint32_t salt_len;
	/** Peer protocol - Binary or Console */
	char protocol[GREETING_PROTOCOL_LEN_MAX + 1];
	/** Peer instance uuid */
	struct tt_uuid uuid;
	/** Random salt. */
	char salt[GREETING_SALT_LEN_MAX];
};

/**
 * \brief Format a text greeting sent by the instance during handshake.
 * This function encodes greeting for binary protocol (adds "(Binary)"
 * after version signature).
 *
 * \param[out] greetingbuf buffer to store result. Exactly
 * IPROTO_GREETING_SIZE bytes will be written.
 * \param version_id instance version_id created by version_id()
 * \param uuid instance UUID
 * \param salt random bytes that client should use to sign passwords.
 * \param salt_len size of \a salt. Up to GREETING_SALT_LEN_MAX bytes.
 *
 * \sa greeting_decode()
 */
void
greeting_encode(char *greetingbuf, uint32_t version_id,
		const struct tt_uuid *uuid, const char *salt,
		uint32_t salt_len);

/**
 * \brief Parse a text greeting send by the instance during handshake.
 * This function supports both binary and console protocol.
 *
 * \param greetingbuf a text greeting
 * \param[out] greeting parsed struct greeting.
 * \retval 0 on success
 * \retval -1 on failure due to mailformed greeting
 *
 * \sa greeting_encode()
 */
int
greeting_decode(const char *greetingbuf, struct greeting *greeting);

/**
 * Encode an xrow record into the specified iovec.
 *
 * @param row Record to encode.
 * @param[out] out Encoded record.
 *
 * @retval >= 0 Used iovector components.
 * @retval   -1 Error.
 */
int
xrow_to_iovec(const struct xrow_header *row, struct iovec *out);

/**
 * Decode ERROR and set it to diagnostics area.
 * @param row Encoded error.
 */
void
xrow_decode_error(struct xrow_header *row);

#if defined(__cplusplus)
} /* extern "C" */

/** @copydoc xrow_header_decode. */
static inline void
xrow_header_decode_xc(struct xrow_header *header, const char **pos,
		      const char *end)
{
	if (xrow_header_decode(header, pos, end) < 0)
		diag_raise();
}

/** @copydoc xrow_to_iovec. */
static inline int
xrow_to_iovec_xc(const struct xrow_header *row, struct iovec *out)
{
	int rc = xrow_to_iovec(row, out);
	if (rc < 0)
		diag_raise();
	return rc;
}

/** @copydoc xrow_decode_error. */
static inline void
xrow_decode_error_xc(struct xrow_header *row)
{
	xrow_decode_error(row);
	diag_raise();
}

/** @copydoc xrow_decode_dml. */
static inline void
xrow_decode_dml_xc(struct xrow_header *row, struct request *request,
		   uint64_t key_map)
{
	if (xrow_decode_dml(row, request, key_map) != 0)
		diag_raise();
}

/** @copydoc xrow_encode_dml. */
static inline int
xrow_encode_dml_xc(const struct request *request, struct iovec *iov)
{
	int iovcnt = xrow_encode_dml(request, iov);
	if (iovcnt < 0)
		diag_raise();
	return iovcnt;
}

/** @copydoc xrow_decode_call. */
static inline void
xrow_decode_call_xc(const struct xrow_header *row,
		    struct call_request *request)
{
	if (xrow_decode_call(row, request) != 0)
		diag_raise();
}

/** @copydoc xrow_decode_auth. */
static inline void
xrow_decode_auth_xc(const struct xrow_header *row,
		    struct auth_request *request)
{
	if (xrow_decode_auth(row, request) != 0)
		diag_raise();
}

/** @copydoc xrow_encode_auth. */
static inline void
xrow_encode_auth_xc(struct xrow_header *row, const char *salt, size_t salt_len,
		    const char *login, size_t login_len, const char *password,
		    size_t password_len)
{
	if (xrow_encode_auth(row, salt, salt_len, login, login_len, password,
			     password_len) != 0)
		diag_raise();
}

/** @copydoc xrow_encode_subscribe. */
static inline void
xrow_encode_subscribe_xc(struct xrow_header *row,
			 const struct tt_uuid *replicaset_uuid,
			 const struct tt_uuid *instance_uuid,
			 const struct vclock *vclock)
{
	if (xrow_encode_subscribe(row, replicaset_uuid, instance_uuid,
				  vclock) != 0)
		diag_raise();
}

/** @copydoc xrow_decode_subscribe. */
static inline void
xrow_decode_subscribe_xc(struct xrow_header *row,
			 struct tt_uuid *replicaset_uuid,
		         struct tt_uuid *instance_uuid, struct vclock *vclock,
			 uint32_t *replica_version_id)
{
	if (xrow_decode_subscribe(row, replicaset_uuid, instance_uuid,
				  vclock, replica_version_id) != 0)
		diag_raise();
}

/** @copydoc xrow_encode_join. */
static inline void
xrow_encode_join_xc(struct xrow_header *row,
		    const struct tt_uuid *instance_uuid)
{
	if (xrow_encode_join(row, instance_uuid) != 0)
		diag_raise();
}

/** @copydoc xrow_decode_join. */
static inline void
xrow_decode_join_xc(struct xrow_header *row, struct tt_uuid *instance_uuid)
{
	if (xrow_decode_join(row, instance_uuid) != 0)
		diag_raise();
}

/** @copydoc xrow_encode_vclock. */
static inline void
xrow_encode_vclock_xc(struct xrow_header *row, const struct vclock *vclock)
{
	if (xrow_encode_vclock(row, vclock) != 0)
		diag_raise();
}

/** @copydoc xrow_decode_vclock. */
static inline void
xrow_decode_vclock_xc(struct xrow_header *row, struct vclock *vclock)
{
	if (xrow_decode_vclock(row, vclock) != 0)
		diag_raise();
}

/** @copydoc iproto_reply_ok. */
static inline void
iproto_reply_ok_xc(struct obuf *out, uint64_t sync, uint32_t schema_version)
{
	if (iproto_reply_ok(out, sync, schema_version) != 0)
		diag_raise();
}

/** @copydoc iproto_reply_vclock. */
static inline void
iproto_reply_vclock_xc(struct obuf *out, uint64_t sync, uint32_t schema_version,
		       const struct vclock *vclock)
{
	if (iproto_reply_vclock(out, sync, schema_version, vclock) != 0)
		diag_raise();
}

#endif

#endif /* TARANTOOL_XROW_H_INCLUDED */<|MERGE_RESOLUTION|>--- conflicted
+++ resolved
@@ -387,7 +387,6 @@
 		    uint32_t schema_version, uint32_t count);
 
 /**
-<<<<<<< HEAD
  * Write header of the key to a preallocated buffer by svp.
  * @param buf Buffer to write to.
  * @param size Size of the key (length of the array or of the
@@ -397,13 +396,11 @@
 int
 iproto_reply_array_key(struct obuf *buf, uint32_t size, uint8_t key);
 
-/** @copydoc iproto_reply_body_array_key. */
+/** @copydoc iproto_reply_array_key. */
 int
 iproto_reply_map_key(struct obuf *buf, uint32_t size, uint8_t key);
 
-/*
-=======
->>>>>>> 8b08ec59
+/**
  * Encode iproto header with IPROTO_OK response code.
  * @param out Encode to.
  * @param sync Request sync.
