--- conflicted
+++ resolved
@@ -104,13 +104,7 @@
         self.skip_cond = rg.sub('.skipcond', name)
         self.tmp_result = os.path.join(self.args.vardir,
                                        os.path.basename(self.result))
-<<<<<<< HEAD
-        self.reject = "{0}/test/{1}".format(self.args.builddir,
-                                            rg.sub('.reject', name))
-=======
-        self.reject = os.path.join(os.path.abspath(os.curdir),
-                name.replace(".test", ".reject"))
->>>>>>> f83de196
+        self.reject = rg.sub('.reject', name)
         self.is_executed = False
         self.is_executed_ok = None
         self.is_equal_result = None
